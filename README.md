--- conflicted
+++ resolved
@@ -18,7 +18,7 @@
 
 # Installation
 
-<<<<<<< HEAD
+
 Before installing, VOLTTRON should be installed and running.  Its virtual environment should be active.
 Information on how to install of the VOLTTRON platform can be found
 [here](https://github.com/eclipse-volttron/volttron-core).
@@ -34,42 +34,6 @@
 ```shell
 vctl status
 ```
-=======
-  1. Create and activate a virtual environment.
-
-     ```shell
-     python -m venv env
-     source env/bin/activate
-     ```
-
-  2. Installing volttron-platform-driver requires a running volttron instance.
-
-     ```shell
-     pip install volttron
-     ```    
-     Start platform with output going to volttron.log
-     ```shell
-     volttron -vv -l volttron.log &
-     ```
-
-  3. Install and start the volttron-platform-driver.
-
-     ```shell
-     vctl install volttron-platform-driver --vip-identity platform.driver --start
-     ```
-     #### Note:
-      In the above command, if no --vip-identity is not provided the default value would be "platform.driver". This comes  
-      from the file volttron-platform-driver-<version>-default-vip-id that is at the top level of this agent repository. The 
-      pyproject.toml file in this repository is configured to include this file(volttron-platform-driver-<version>-default-vip-id) 
-      as part of agent wheel. 
-
-
-  4. View the status of the installed agent
-    
-     ```shell
-     vctl status
-     ```
->>>>>>> d3847852
 
 # Development
 
