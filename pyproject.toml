--- conflicted
+++ resolved
@@ -36,26 +36,10 @@
 [tool.poetry.dependencies]
 pydantic = ">=2"
 python = ">=3.10,<4.0"
-<<<<<<< HEAD
 treelib = ">=1.7.0"
 volttron-core = ">=2.0.0rc0"
 volttron-lib-base-driver = ">=2.0.0rc0"
 # volttron-lib-topic-tree = { path = "../volttron-lib-topic-tree", develop = true }
-
-
-[tool.poetry.group.dev.dependencies]
-pytest = "^6.2.5"
-pytest-cov = "^3.0.0"
-mock = "^4.0.3"
-pre-commit = "^2.17.0"
-yapf = "^0.32.0"
-toml = "^0.10.2"
-isort = "^5.10.1"
-safety = "^1.10.3"
-mypy = "^0.942"
-coverage = "^6.3.2"
-=======
-volttron-lib-base-driver = ">=0.2.1rc2,<1.0.0"
 
 
 [tool.poetry.group.dev.dependencies]
@@ -69,8 +53,7 @@
 safety = ">=1.10.3,<2.0.0"
 mypy = ">=0.942,<1.0"
 coverage = ">=6.3.2,<7.0.0"
-volttron-testing = ">=0.4.1rc3,<1.0.0"
->>>>>>> fb7019bb
+
 
 [tool.poetry.group.documentation.dependencies]
 Sphinx = ">=4.5.0,<5.0.0"
